"""Entry point for scheduled auto trade cycle with rate limiting."""

from datetime import datetime
import warnings
warnings.filterwarnings("ignore", category=UserWarning)

import argparse
import asyncio
import json
import os
import time
import logging

from log_setup import setup_logging

setup_logging()
logger = logging.getLogger(__name__)
logger.info("🚀 run_auto_trade.py запущено")

from auto_trade_cycle import (
    main,
    generate_conversion_signals,
    load_gpt_filters,
    sell_unprofitable_assets,
)

from daily_analysis import generate_zarobyty_report
from binance_api import (
    get_symbol_price,
    get_binance_balances,
    refresh_valid_pairs,
    VALID_PAIRS,
)
from history import _load_history
from config import (
    TRADE_LOOP_INTERVAL,
    CHAT_ID,
    ADMIN_CHAT_ID,
)
from services.telegram_service import send_messages

refresh_valid_pairs()

MIN_AUTO_TRADE_INTERVAL = 3600
AUTO_INTERVAL = max(TRADE_LOOP_INTERVAL, MIN_AUTO_TRADE_INTERVAL)
LAST_RUN_FILE = ".last_run.json"

def _time_since_last_run() -> float:
    if not os.path.exists(LAST_RUN_FILE):
        return AUTO_INTERVAL + 1
    try:
        with open(LAST_RUN_FILE, "r", encoding="utf-8") as f:
            data = json.load(f)
        last = float(data.get("timestamp", 0))
    except Exception:
        return AUTO_INTERVAL + 1
    return time.time() - last

def _store_run_time() -> None:
    try:
        with open(LAST_RUN_FILE, "w", encoding="utf-8") as f:
            json.dump({"timestamp": time.time()}, f)
    except OSError:
        pass

<<<<<<< HEAD
def is_market_window_active():
    utc_hour = datetime.utcnow().hour
    return utc_hour in {2, 3, 13, 14}  # Китай (UTC+8) 10–11, США (UTC-4/5) 09–10
=======

def backtest() -> None:
    history = _load_history()
    if not history:
        print("No trade history available")
        return
    successes = 0
    total = 0
    now = time.time()
    for item in history:
        ts = item.get("timestamp")
        if not ts:
            continue
        try:
            trade_time = datetime.fromisoformat(ts).timestamp()
        except Exception:
            continue
        if now - trade_time < 24 * 3600:
            continue
        symbol = item.get("symbol")
        pair = symbol if symbol.endswith("USDT") else f"{symbol}USDT"
        price_now = get_symbol_price(pair)
        if not price_now:
            continue
        exp = float(item.get("expected_profit", 0))
        total += 1
        if item.get("action") == "buy":
            if price_now - item.get("price", 0) >= exp:
                successes += 1
        else:
            if item.get("price", 0) - price_now >= exp:
                successes += 1
    rate = successes / total * 100 if total else 0.0
    print(f"Backtest success rate: {successes}/{total} = {rate:.1f}%")
>>>>>>> a967b7e1


if __name__ == "__main__":
<<<<<<< HEAD
=======
    def is_market_window_active():
        utc_hour = datetime.utcnow().hour
        return 1 <= utc_hour < 9

>>>>>>> a967b7e1
    if not is_market_window_active():
        logger.info("[dev] 💤 Ринок неактивний — трейд-цикл пропущено")
        raise SystemExit

    gpt_forecast = load_gpt_filters()
    gpt_filters = {
        "do_not_buy": gpt_forecast.get("do_not_buy", []),
        "recommend_buy": gpt_forecast.get("recommend_buy", []),
    }

    if not os.path.exists("predictions.json"):
        asyncio.run(generate_zarobyty_report())
    conversion_data = generate_conversion_signals(gpt_filters, gpt_forecast)
    gpt_forecast = conversion_data[-2]
    predictions = conversion_data[-1]

    portfolio = {
        asset: amt
        for asset, amt in get_binance_balances().items()
        if asset not in {"USDT", "BUSD"} and amt > 0
    }
    sold_before = sell_unprofitable_assets(portfolio, predictions, gpt_forecast)

    elapsed = _time_since_last_run()
    usdt_balance = get_binance_balances().get("USDT", 0)

    if elapsed >= AUTO_INTERVAL or sold_before or usdt_balance > 1:
        if elapsed < AUTO_INTERVAL and sold_before:
            logger.info("[dev] ⏱️ Запуск поза інтервалом через продаж активів")

        MAX_ATTEMPTS = 5
        attempt = 0
        summary = {"sold": [], "bought": []}
        if sold_before:
            summary["sold"].extend(sold_before)

        while attempt < MAX_ATTEMPTS:
            cycle_result = asyncio.run(main(int(ADMIN_CHAT_ID)))
            summary["sold"].extend(cycle_result.get("sold", []))
            summary["bought"].extend(cycle_result.get("bought", []))
            logger.info(f"[dev] Спроба {attempt + 1}: продано: {summary['sold']}, куплено: {summary['bought']}")
            if summary["sold"] or summary["bought"]:
                break
            attempt += 1
            logger.info(f"[dev] ⏳ Спроба {attempt}: жодної угоди. Повторюємо...")

        _store_run_time()

        if summary["sold"] or summary["bought"]:
            lines = ["[dev] 🧾 Звіт:"]
            if summary["sold"]:
                lines.append("\n🔁 Продано:")
                lines.extend(summary["sold"])
            if summary["bought"]:
                lines.append("\n📈 Куплено:")
                lines.extend(summary["bought"])
            lines.append(f"\n💰 Баланс до: {cycle_result.get('before', 0):.2f} USDT")
            lines.append(f"💰 Баланс після: {cycle_result.get('after', 0):.2f} USDT")
            lines.append("\n✅ Завершено успішно.")
            asyncio.run(send_messages(int(CHAT_ID), ["\n".join(lines)]))
        else:
            logger.warning("[dev] ❌ Після 5 спроб не вдалося виконати жодної угоди")
            logger.info("[dev] ⚠️ Причина: ймовірно всі токени відфільтровано або заблоковано (min_notional / lot_size / баланс)")
            lines = [
                "[dev] ⚠️ Усі 5 спроб завершились без дій.",
                "Можливі причини:",
                "- усі токени відфільтровано (score = 0 або low prob_up)",
                "- недостатній баланс для покупки",
                "- Binance обмеження (min_notional / lot_size)",
                "\n🕒 Цикл завершено без угод."
            ]
            asyncio.run(send_messages(int(CHAT_ID), ["\n".join(lines)]))
    else:
        minutes = int(elapsed / 60)
        msg = f"Автотрейд-цикл не запущено — останній запуск був {minutes} хвилин тому."
        asyncio.run(send_messages(int(CHAT_ID), [msg]))<|MERGE_RESOLUTION|>--- conflicted
+++ resolved
@@ -63,11 +63,9 @@
     except OSError:
         pass
 
-<<<<<<< HEAD
 def is_market_window_active():
     utc_hour = datetime.utcnow().hour
     return utc_hour in {2, 3, 13, 14}  # Китай (UTC+8) 10–11, США (UTC-4/5) 09–10
-=======
 
 def backtest() -> None:
     history = _load_history()
@@ -102,17 +100,13 @@
                 successes += 1
     rate = successes / total * 100 if total else 0.0
     print(f"Backtest success rate: {successes}/{total} = {rate:.1f}%")
->>>>>>> a967b7e1
 
 
 if __name__ == "__main__":
-<<<<<<< HEAD
-=======
     def is_market_window_active():
         utc_hour = datetime.utcnow().hour
         return 1 <= utc_hour < 9
 
->>>>>>> a967b7e1
     if not is_market_window_active():
         logger.info("[dev] 💤 Ринок неактивний — трейд-цикл пропущено")
         raise SystemExit
