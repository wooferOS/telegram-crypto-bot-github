--- conflicted
+++ resolved
@@ -441,9 +441,6 @@
         return response.json()  # це вже список
     except Exception as e:
         log_error(f"❌ Error fetching supported pairs: {str(e)}")
-<<<<<<< HEAD
-        return []
-=======
         return []
 
 
@@ -468,5 +465,4 @@
         log_error(
             f"❌ Error getting quote for {from_asset} → {to_asset} with amount {amount}: {str(e)}"
         )
-        return None
->>>>>>> d484a029
+        return None