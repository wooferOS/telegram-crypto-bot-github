--- conflicted
+++ resolved
@@ -435,26 +435,10 @@
 def get_supported_pairs():
     url = f"{BINANCE_API_BASE_URL}/sapi/v1/convert/exchangeInfo"
     headers = {"X-MBX-APIKEY": BINANCE_API_KEY}
-<<<<<<< HEAD
-    timestamp = str(int(time.time() * 1000))
-    params = {
-        "timestamp": timestamp
-    }
-    query_string = urlencode(params)
-    signature = hmac.new(BINANCE_SECRET_KEY.encode('utf-8'), query_string.encode('utf-8'), hashlib.sha256).hexdigest()
-    params['signature'] = signature
-
-    response = requests.get(url, headers=headers, params=params)
-    if response.status_code == 200:
-        return response.json().get("symbols", [])
-    else:
-        logging.warning(f"[dev3] ⚠️ Failed to fetch supported pairs: {response.text}")
-=======
     try:
         response = requests.get(url, headers=headers, timeout=10)
         response.raise_for_status()
         return response.json()  # це вже список
     except Exception as e:
         log_error(f"❌ Error fetching supported pairs: {str(e)}")
->>>>>>> 25462caa
         return []