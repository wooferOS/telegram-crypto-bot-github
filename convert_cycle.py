from __future__ import annotations

import json
import os
from datetime import datetime, timedelta
from typing import List, Dict, Any

from convert_logger import logger

# Load local quote limits if available
<<<<<<< HEAD
if os.path.exists("quote_limits.json"):
    with open("quote_limits.json", "r", encoding="utf-8") as f:
        quote_limits = json.load(f)
else:
try:
    with open("quote_limits.json", "r", encoding="utf-8") as f:
        quote_limits = json.load(f)
except FileNotFoundError:
=======
try:
    if os.path.exists("quote_limits.json"):
        with open("quote_limits.json", "r", encoding="utf-8") as f:
            quote_limits = json.load(f)
    else:
        quote_limits = {}
except Exception as e:
    logger.warning(f"[dev3] ⚠️ Failed to load quote_limits.json: {e}")
>>>>>>> 5f670ec1
    quote_limits = {}

from convert_api import (
    get_quote_with_retry,
    accept_quote,
    get_balances,
    is_convertible_pair,
    get_available_to_tokens,
    get_min_convert_amount,
    load_quote_limits,
    save_quote_limits,
    is_within_quote_limits,
)
from binance_api import get_binance_balances, get_spot_price, get_ratio
from convert_notifier import (
    notify_success,
    notify_failure,
    notify_no_trade,
    notify_fallback_trade,
)
import convert_notifier
from convert_filters import passes_filters, MIN_SCORE
from convert_logger import (
    save_convert_history,
    log_prediction,
    log_quote_skipped,
    log_conversion_success,
    log_conversion_error,
    log_skipped_quotes,
    log_conversion_result,
)
from quote_counter import should_throttle, reset_cycle
from convert_model import _hash_token, get_top_token_pairs

FALLBACK_HISTORY_PATH = os.path.join(os.path.dirname(__file__), "fallback_history.json")
HISTORY_PATH = os.path.join("logs", "convert_history.json")

MIN_NOTIONAL_USDT = 0.5
MIN_NOTIONAL = MIN_NOTIONAL_USDT


def min_notional(token: str) -> float:
    """Return minimal tradable amount for a token based on USDT value."""
    price = get_spot_price(token)
    if price:
        return MIN_NOTIONAL_USDT / price
    return 0.0


def _load_fallback_history() -> Dict[str, Any]:
    if not os.path.exists(FALLBACK_HISTORY_PATH):
        return {}
    try:
        with open(FALLBACK_HISTORY_PATH, "r", encoding="utf-8") as f:
            return json.load(f)
    except Exception as exc:  # pragma: no cover - file issues
        logger.warning(f"[dev3] failed to read fallback history: {exc}")
        return {}


def _save_fallback_history(from_token: str, to_token: str) -> None:
    data = {
        "last_from": from_token,
        "last_to": to_token,
        "timestamp": datetime.utcnow().isoformat(),
    }
    try:
        with open(FALLBACK_HISTORY_PATH, "w", encoding="utf-8") as f:
            json.dump(data, f)
    except Exception as exc:  # pragma: no cover - file issues
        logger.warning(f"[dev3] failed to write fallback history: {exc}")


def has_successful_trade(from_token: str) -> bool:
    """Return True if there is a successful executed trade for from_token."""
    if not os.path.exists(HISTORY_PATH):
        return False
    try:
        with open(HISTORY_PATH, "r", encoding="utf-8") as f:
            history = json.load(f)
    except Exception:
        return False
    for r in history:
        value = r.get("value", r)
        if (
            value.get("from_token") == from_token
            and value.get("executed")
        ):
            return True
    return False


MAX_QUOTES_PER_CYCLE = 20
MAX_QUOTES_PER_TOKEN = 5
TOP_N_PAIRS = 10


def try_convert(from_token: str, to_token: str, amount: float, score: float) -> bool:
    """Attempt a single conversion and log the result."""
    logger.info(
        f"🔁 Починаємо конверсію: {from_token} → {to_token} з amount={amount}"
    )
    log_prediction(from_token, to_token, score)
    if amount <= 0:
        log_quote_skipped(from_token, to_token, "no_balance")
        return False

    if amount < min_notional(from_token):
        logger.info(
            f"⛔️ Недостатньо {from_token}: {amount} < {min_notional(from_token)}"
        )
        return False

    from_token_price = get_spot_price(from_token)
    if from_token_price:
        usd_value = amount * from_token_price
        if usd_value < MIN_NOTIONAL:
            logger.info(
                f"⛔️ Пропуск {from_token} — баланс занизький (≈{usd_value:.4f} USDT), minNotional={MIN_NOTIONAL}"
            )
            return False

    if should_throttle(from_token, to_token):
        log_quote_skipped(from_token, to_token, "throttled")
        return False

    if not is_convertible_pair(from_token, to_token):
        logger.info(
            f"[dev3] ❌ Пара {from_token} → {to_token} недоступна для конвертації — пропущено"
        )
        return False

    if not is_within_quote_limits(from_token, to_token, amount, quote_limits):
        msg = f"⛔ Пропускаємо {from_token} → {to_token}: {amount} поза межами ліміту"
        with open("logs/convert_debug.log", "a") as f:
            f.write(msg + "\n")
        logger.info(msg)
        return False

    min_amount = get_min_convert_amount(from_token, to_token)
    if amount < min_amount:
        logger.warning(
            f"⚠️ Пропуск {from_token} → {to_token}: amount={amount} < min={min_amount}"
        )
        return False

    quote = get_quote_with_retry(from_token, to_token, amount, quote_limits)
    if not quote or quote.get("price") is None:
        logger.warning(
            f"⛔️ Пропуск {from_token} → {to_token}: quote.price is None після всіх спроб"
        )
        logger.error(
            f"[FATAL] Не вдалося отримати жоден quote для {from_token} → {to_token}"
        )
        log_quote_skipped(from_token, to_token, "invalid_quote")
        return False

    amount_data = quote.get("amount", 0.0)
    if isinstance(amount_data, dict):
        amount = amount_data.get("from", 0.0)
    else:
        amount = amount_data
    logger.info(f"[dev3] Quote amount: {amount}")

    if float(quote.get("toAmount", 0)) < min_notional(to_token):
        logger.info(
            f"❌ Недостатній обсяг TO: {quote.get('toAmount')} < {min_notional(to_token)}"
        )
        return False

    valid, reason = passes_filters(score, quote, amount)
    if not valid:
        logger.info(
            f"[dev3] \u26d4\ufe0f Пропуск {from_token} → {to_token}: score={score:.4f}, причина={reason}, quote={quote}"
        )
        return False

    resp = accept_quote(quote) if quote else None
    log_conversion_result(quote, accepted=bool(resp and resp.get("success") is True))
    if resp and resp.get("success") is True:
        profit = float(resp.get("toAmount", 0)) - float(resp.get("fromAmount", 0))
        log_conversion_success(from_token, to_token, profit)
        notify_success(
            from_token,
            to_token,
            float(resp.get("fromAmount", 0)),
            float(resp.get("toAmount", 0)),
            score,
            float(quote.get("ratio", 0)) - 1,
        )
        features = [
            float(quote.get("ratio", 0)),
            float(quote.get("inverseRatio", 0)),
            float(amount),
            _hash_token(from_token),
            _hash_token(to_token),
        ]
        save_convert_history(
            {
                "from": from_token,
                "to": to_token,
                "features": features,
                "profit": profit,
                "accepted": True,
            }
        )
        return True

    reason = resp.get("msg") if isinstance(resp, dict) else "Unknown error"
    logger.warning(f"❌ Binance відхилив quote: {resp}")
    log_conversion_error(from_token, to_token, reason)
    notify_failure(from_token, to_token, reason=reason)
    return False


def fallback_convert(pairs: List[Dict[str, Any]], balances: Dict[str, float]) -> None:
    """Attempt fallback conversion using the token with the highest balance."""

    # Choose token with the largest balance excluding stablecoins and delisted tokens
    candidates = [
        (token, amt)
        for token, amt in balances.items()
        if amt > 0 and token not in ("USDT", "AMB", "DELISTED")
    ]
    fallback_token = max(candidates, key=lambda x: x[1], default=(None, 0.0))[0]

    if not fallback_token:
        logger.warning(
            "🔹 [FALLBACK] Не знайдено жодного токена з балансом для fallback"
        )
        return

    valid_to_tokens = [
        p
        for p in pairs
        if p.get("from_token") == fallback_token and float(p.get("score", 0)) > 0
    ]

    if not valid_to_tokens:
        logger.warning(
            f"🔹 [FALLBACK] Актив '{fallback_token}' з найбільшим балансом не сконвертовано"
        )
        logger.warning(
            "🔸 Причина: не знайдено жодного валідного `to_token` для fallback (score недостатній або немає прогнозу)"
        )
        return

    # Load last successful fallback conversion in order to detect cyclic calls
    history = _load_fallback_history()
    last_from = history.get("last_from")
    last_to = history.get("last_to")
    last_ts = history.get("timestamp")
    last_dt = None
    if last_from and last_to and last_ts:
        try:
            last_dt = datetime.fromisoformat(last_ts)
        except ValueError:
            last_dt = None

    valid_to_tokens.sort(key=lambda x: x.get("score", 0), reverse=True)

    selected_pair = None
    for pair in valid_to_tokens:
        candidate = pair.get("to_token")
        skip = False
        if last_dt:
            if (
                candidate == last_to
                and fallback_token == last_from
                and datetime.utcnow() - last_dt < timedelta(hours=24)
            ):
                # same pair recently used
                skip = True
            elif (
                candidate == last_from
                and fallback_token == last_to
                and datetime.utcnow() - last_dt < timedelta(hours=24)
            ):
                logger.warning(
                    f"🔁 [FALLBACK] Виявлено циклічну конверсію: {fallback_token} → {candidate}. Пропускаємо."
                )
                skip = True
        if skip:
            continue
        selected_pair = pair
        break

    if not selected_pair:
        logger.warning(
            "⚠️ [FALLBACK] Всі токени відкинуто через недавню циклічну активність"
        )
        return

    selected_to_token = selected_pair.get("to_token")
    amount = balances.get(fallback_token, 0.0)
    logger.info(
        f"🔄 [FALLBACK] Спроба конвертації {fallback_token} → {selected_to_token}"
    )

    success = try_convert(
        fallback_token,
        selected_to_token,
        amount,
        float(selected_pair.get("score", 0)),
    )
    if not success:
        logger.info(
            f"🔹 [FALLBACK] Конверсія {fallback_token} → {selected_to_token} не виконана"
        )
    else:
        _save_fallback_history(fallback_token, selected_to_token)


def _load_top_pairs() -> List[Dict[str, Any]]:
    path = os.path.join(os.path.dirname(__file__), "top_tokens.json")
    if not os.path.exists(path):
        logger.warning("[dev3] top_tokens.json not found")
        return []
    try:
        with open(path, "r", encoding="utf-8") as f:
            data = json.load(f)
        if data:
            pairs_str = ", ".join(
                f"{p.get('from_token')} → {p.get('to_token')}" for p in data
            )
            logger.info(f"[dev3] 🧠 Загружено top_tokens для аналізу: {pairs_str}")
        else:
            logger.info("[dev3] 🧠 Загружено top_tokens для аналізу: <empty>")
        return data
    except Exception as exc:  # pragma: no cover - file issues
        logger.warning("[dev3] failed to read top_tokens.json: %s", exc)
        return []


def process_top_pairs(pairs: List[Dict[str, Any]] | None = None) -> None:
    """Process token pairs and attempt conversions."""
    reset_cycle()
    load_quote_limits()
    quote_counter = 0
    MAX_QUOTES_PER_CYCLE = 20
    if pairs is None:
        pairs = _load_top_pairs()
    balances = get_balances()

    if not pairs:
        logger.warning("[dev3] No pairs to process")
        non_zero = {t: a for t, a in balances.items() if a > 0 and t != "USDT"}
        if len(non_zero) == 1:
            from_token = max(non_zero, key=non_zero.get)
            amount = non_zero[from_token]
            to_tokens = get_available_to_tokens(from_token)
            best_to = None
            best_profit = float("-inf")
            for tgt in to_tokens:
                ratio = get_ratio(from_token, tgt)
                profit = ratio - 1.0
                if profit > best_profit:
                    best_profit = profit
                    best_to = tgt

            if best_to:
                quote = get_quote_with_retry(from_token, best_to, amount, quote_limits)
                if quote:
                    resp = accept_quote(quote)
                    log_conversion_result(
                        quote, accepted=bool(resp and resp.get("success") is True)
                    )
                    if resp and resp.get("success") is True:
                        convert_notifier.fallback_triggered = (from_token, best_to)
                        profit = float(resp.get("toAmount", 0)) - float(
                            resp.get("fromAmount", 0)
                        )
                        log_conversion_success(from_token, best_to, profit)
                        notify_success(
                            from_token,
                            best_to,
                            float(resp.get("fromAmount", 0)),
                            float(resp.get("toAmount", 0)),
                            best_profit,
                            float(quote.get("ratio", 0)) - 1,
                        )
                        notify_fallback_trade(from_token, best_to, best_profit, amount)
                        features = [
                            float(quote.get("ratio", 0)),
                            float(quote.get("inverseRatio", 0)),
                            float(amount),
                            _hash_token(from_token),
                            _hash_token(best_to),
                        ]
                        save_convert_history(
                            {
                                "from": from_token,
                                "to": best_to,
                                "features": features,
                                "profit": profit,
                                "accepted": True,
                            }
                        )
                        save_quote_limits()
                        with open("quote_limits.json", "w", encoding="utf-8") as f:
                            json.dump(quote_limits, f, indent=2)
                        return
        notify_no_trade(max(balances, key=balances.get), len(pairs), 0.0)
        save_quote_limits()
        with open("quote_limits.json", "w", encoding="utf-8") as f:
            json.dump(quote_limits, f, indent=2)
        return

    pairs_by_from: Dict[str, List[Dict[str, Any]]] = {}
    for p in pairs:
        f = p.get("from_token")
        t = p.get("to_token")
        if not f or not t:
            continue
        score = float(p.get("score", 0))
        prob_up = float(p.get("prob_up", 0))
        forecast_count = int(p.get("forecast_count", 0))
        pairs_by_from.setdefault(f, []).append({
            "to_token": t,
            "score": score,
            "prob_up": prob_up,
            "forecast_count": forecast_count,
        })

    for lst in pairs_by_from.values():
        lst.sort(key=lambda x: x["score"], reverse=True)

    successful_conversions = False

    for from_token in pairs_by_from:
        quotes_used = 0
        amount = balances.get(from_token, 0.0)
        if amount <= 0:
            continue
        if amount < min_notional(from_token):
            logger.info(
                f"⛔️ Недостатньо {from_token}: {amount} < {min_notional(from_token)}"
            )
            continue

        to_candidates = pairs_by_from.get(from_token, [])
        if not to_candidates:
            logger.info(f"[dev3] ⛔️ {from_token} пропущено — не входить до GPT-прогнозу")
            continue

        for entry in to_candidates:
            if quotes_used >= MAX_QUOTES_PER_TOKEN:
                logger.info(
                    f"[dev3] ⏩ Досягнуто ліміту {MAX_QUOTES_PER_TOKEN} quote для {from_token}"
                )
                break
            to_token = entry["to_token"]
            score = entry["score"]
            prob_up = float(entry.get("prob_up", 0))
            forecast_count = int(entry.get("forecast_count", 0))

            allow_learning_trade = False
            if (
                score == 0.0
                and prob_up == 0.0
                and forecast_count > 50
                and not has_successful_trade(from_token)
            ):
                allow_learning_trade = True

            if score < MIN_SCORE and not allow_learning_trade:
                continue

            if allow_learning_trade:
                msg = (
                    f"[dev3] 🤖 Навчальний трейд для {from_token} → {to_token} (score = {score:.2f})"
                )
                logger.info(msg)
                convert_notifier.send_telegram(msg)

            log_prediction(from_token, to_token, score)
            logger.info(
                f"🔁 Починаємо конверсію: {from_token} → {to_token} з amount={amount}"
            )

            if should_throttle(from_token, to_token):
                log_quote_skipped(from_token, to_token, "throttled")
                continue

            from_token_price = get_spot_price(from_token)
            if from_token_price:
                usd_value = amount * from_token_price
                if usd_value < MIN_NOTIONAL:
                    logger.info(
                        f"⛔️ Пропуск {from_token} — баланс занизький (≈{usd_value:.4f} USDT), minNotional={MIN_NOTIONAL}"
                    )
                    continue

            if quote_counter >= MAX_QUOTES_PER_CYCLE:
                logger.warning(f"[dev3] 🚫 Досягнуто ліміту {MAX_QUOTES_PER_CYCLE} quote-запитів у цьому циклі")
                save_quote_limits()
                with open("quote_limits.json", "w", encoding="utf-8") as f:
                    json.dump(quote_limits, f, indent=2)
                return
            quote_counter += 1
            quotes_used += 1
            min_amount = get_min_convert_amount(from_token, to_token)
            if amount < min_amount:
                logger.warning(
                    f"⚠️ Пропуск {from_token} → {to_token}: amount={amount} < min={min_amount}"
                )
                continue
            quote = get_quote_with_retry(from_token, to_token, amount, quote_limits)
            if not quote or quote.get("price") is None:
                logger.warning(
                    f"⛔️ Пропуск {from_token} → {to_token}: quote.price is None після всіх спроб"
                )
                log_quote_skipped(from_token, to_token, "invalid_quote")
                continue

            if float(quote.get("toAmount", 0)) < min_notional(to_token):
                logger.info(
                    f"❌ Недостатній обсяг TO: {quote.get('toAmount')} < {min_notional(to_token)}"
                )
                continue

            resp = accept_quote(quote)
            log_conversion_result(
                quote, accepted=bool(resp and resp.get("success") is True)
            )

            if resp and resp.get("success") is True:
                logger.info(
                    f"✅ Успішна конверсія: {from_token} → {to_token}, сума: {amount}, score: {score}"
                )
                profit = float(resp.get("toAmount", 0)) - float(
                    resp.get("fromAmount", 0)
                )
                log_conversion_success(from_token, to_token, profit)
                notify_success(
                    from_token,
                    to_token,
                    float(resp.get("fromAmount", 0)),
                    float(resp.get("toAmount", 0)),
                    score,
                    float(quote.get("ratio", 0)) - 1,
                )
                features = [
                    float(quote.get("ratio", 0)),
                    float(quote.get("inverseRatio", 0)),
                    float(amount),
                    _hash_token(from_token),
                    _hash_token(to_token),
                ]
                save_convert_history(
                    {
                        "from": from_token,
                        "to": to_token,
                        "features": features,
                        "profit": profit,
                        "accepted": True,
                    }
                )
                successful_conversions = True
                break
            else:
                err = resp.get("msg") if isinstance(resp, dict) else "Unknown error"
                logger.info(f"❌ Помилка accept_quote: {err}")
                log_conversion_error(from_token, to_token, err)
                notify_failure(from_token, to_token, reason=err)
        if successful_conversions:
            break
    if not successful_conversions:
        logger.info("[dev3] ❌ Жодна пара не була конвертована")
        balances = get_binance_balances()
        non_zero = [t for t, a in balances.items() if a > 0 and t != "USDT"]
        if len(non_zero) == 1:
            fallback_token = non_zero[0]
            candidates = [
                p
                for p in pairs
                if p.get("from_token") == fallback_token
            ]
            candidates.sort(key=lambda x: float(x.get("expected_profit", 0)), reverse=True)
            if candidates:
                best = candidates[0]
                to_token = best.get("to_token")
                amount = balances[fallback_token]
                quote = get_quote_with_retry(fallback_token, to_token, amount, quote_limits)
                if quote:
                    resp = accept_quote(quote)
                    log_conversion_result(
                        quote, accepted=bool(resp and resp.get("success") is True)
                    )
                    if resp and resp.get("success") is True:
                        convert_notifier.fallback_triggered = (fallback_token, to_token)
                        profit = float(resp.get("toAmount", 0)) - float(resp.get("fromAmount", 0))
                        log_conversion_success(fallback_token, to_token, profit)
                        notify_success(
                            fallback_token,
                            to_token,
                            float(resp.get("fromAmount", 0)),
                            float(resp.get("toAmount", 0)),
                            float(best.get("score", 0)),
                            float(quote.get("ratio", 0)) - 1,
                        )
                        notify_fallback_trade(
                            fallback_token,
                            to_token,
                            float(best.get("score", 0)),
                            amount,
                        )
                        features = [
                            float(quote.get("ratio", 0)),
                            float(quote.get("inverseRatio", 0)),
                            float(amount),
                            _hash_token(fallback_token),
                            _hash_token(to_token),
                        ]
                        save_convert_history(
                            {
                                "from": fallback_token,
                                "to": to_token,
                                "features": features,
                                "profit": profit,
                                "accepted": True,
                            }
                        )
                        save_quote_limits()
                        with open("quote_limits.json", "w", encoding="utf-8") as f:
                            json.dump(quote_limits, f, indent=2)
                        return
        pred_path = os.path.join("logs", "predictions.json")
        try:
            with open(pred_path, "r", encoding="utf-8") as f:
                preds = json.load(f)
        except Exception:
            preds = []
        best_score = 0.0
        if preds:
            best_score = max(float(p.get("score", 0)) for p in preds)
        from_token = max(balances, key=balances.get) if balances else "?"
        notify_no_trade(from_token, len(preds), best_score)
        save_quote_limits()
        with open("quote_limits.json", "w", encoding="utf-8") as f:
            json.dump(quote_limits, f, indent=2)
    else:
        save_quote_limits()
        with open("quote_limits.json", "w", encoding="utf-8") as f:
            json.dump(quote_limits, f, indent=2)<|MERGE_RESOLUTION|>--- conflicted
+++ resolved
@@ -8,16 +8,6 @@
 from convert_logger import logger
 
 # Load local quote limits if available
-<<<<<<< HEAD
-if os.path.exists("quote_limits.json"):
-    with open("quote_limits.json", "r", encoding="utf-8") as f:
-        quote_limits = json.load(f)
-else:
-try:
-    with open("quote_limits.json", "r", encoding="utf-8") as f:
-        quote_limits = json.load(f)
-except FileNotFoundError:
-=======
 try:
     if os.path.exists("quote_limits.json"):
         with open("quote_limits.json", "r", encoding="utf-8") as f:
@@ -26,7 +16,6 @@
         quote_limits = {}
 except Exception as e:
     logger.warning(f"[dev3] ⚠️ Failed to load quote_limits.json: {e}")
->>>>>>> 5f670ec1
     quote_limits = {}
 
 from convert_api import (
