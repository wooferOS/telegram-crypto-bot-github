--- conflicted
+++ resolved
@@ -132,17 +132,13 @@
     selected_tokens = {t for t, _, _ in top_results}
     any_accepted = False
 
-<<<<<<< HEAD
-=======
     mode = "paper" if os.getenv("PAPER", "0") == "1" or os.getenv("ENABLE_LIVE", "0") != "1" else "live"
 
->>>>>>> 846d9b7f
     def _format_amount(value, precision):
         if value is None or precision is None:
             return value
         q = Decimal("1") if int(precision) == 0 else Decimal("1." + "0" * int(precision))
         return format(Decimal(str(value)).quantize(q, rounding=ROUND_DOWN), "f")
-<<<<<<< HEAD
 
     def _execute(to_token: str, score: float, quote: Dict) -> bool:
         quote["fromAmount"] = _format_amount(
@@ -152,10 +148,31 @@
             quote.get("toAmount"), quote.get("toAmountPrecision")
         )
 
-        to_amt = float(quote.get("toAmount") or 0)
-        if to_amt < MIN_CONVERT_TOAMOUNT:
-            logger.info(
-                f"[dev3] ❌ Пропуск через MIN_CONVERT_TOAMOUNT {MIN_CONVERT_TOAMOUNT}: {from_token} → {to_token}"
+        now = convert_api._current_timestamp()
+        valid_until = int(quote.get("validTimestamp") or 0)
+        if valid_until and now > valid_until:
+            logger.warning(
+                f"[dev3] ❌ Quote прострочено: {quote['quoteId']} для {from_token} → {to_token}"
+            )
+            log_conversion_result(
+                {**quote, "fromAsset": from_token, "toAsset": to_token},
+                False,
+                None,
+                {"msg": "quote expired"},
+                None,
+                False,
+                None,
+                mode,
+                quote.get("score"),
+            )
+            return False
+
+        accept_result: Dict | None = None
+        try:
+            accept_result = accept_quote(quote["quoteId"])
+        except Exception as error:  # pragma: no cover - network/IO
+            logger.warning(
+                f"[dev3] ❌ Помилка під час accept_quote: {quote['quoteId']} — {error}"
             )
             log_conversion_result(
                 {**quote, "fromAsset": from_token, "toAsset": to_token},
@@ -241,48 +258,7 @@
                 accept_result = {"code": None, "msg": str(error)}
 
         order_id = accept_result.get("orderId") if isinstance(accept_result, dict) else None
-        dry_run = dry_run or bool(accept_result.get("dryRun")) if isinstance(accept_result, dict) else dry_run
-=======
-
-    def _execute(to_token: str, score: float, quote: Dict) -> bool:
-        quote["fromAmount"] = _format_amount(
-            quote.get("fromAmount"), quote.get("fromAmountPrecision")
-        )
-        quote["toAmount"] = _format_amount(
-            quote.get("toAmount"), quote.get("toAmountPrecision")
-        )
-
-        now = convert_api._current_timestamp()
-        valid_until = int(quote.get("validTimestamp") or 0)
-        if valid_until and now > valid_until:
-            logger.warning(
-                f"[dev3] ❌ Quote прострочено: {quote['quoteId']} для {from_token} → {to_token}"
-            )
-            log_conversion_result(
-                {**quote, "fromAsset": from_token, "toAsset": to_token},
-                False,
-                None,
-                {"msg": "quote expired"},
-                None,
-                False,
-                None,
-                mode,
-                quote.get("score"),
-            )
-            return False
-
-        accept_result: Dict | None = None
-        try:
-            accept_result = accept_quote(quote["quoteId"])
-        except Exception as error:  # pragma: no cover - network/IO
-            logger.warning(
-                f"[dev3] ❌ Помилка під час accept_quote: {quote['quoteId']} — {error}"
-            )
-            accept_result = {"code": None, "msg": str(error)}
-
-        order_id = accept_result.get("orderId") if isinstance(accept_result, dict) else None
         dry_run = bool(accept_result.get("dryRun")) if isinstance(accept_result, dict) else False
->>>>>>> 846d9b7f
         order_status: Dict | None = None
         accepted = False
         error: Dict | None = None
@@ -317,15 +293,6 @@
             order_status,
             mode,
             quote.get("score"),
-<<<<<<< HEAD
-            None,
-            step_str,
-            min_str,
-            px_str,
-            est_str,
-            None,
-=======
->>>>>>> 846d9b7f
         )
         return accepted
 
@@ -354,15 +321,6 @@
                 None,
                 mode,
                 quote.get("score"),
-<<<<<<< HEAD
-                None,
-                step_str,
-                min_str,
-                px_str,
-                est_str,
-                None,
-=======
->>>>>>> 846d9b7f
             )
 
     logger.info("[dev3] ✅ Цикл завершено")
