import jsonschema

schema = {
    "type": "object",
    "properties": {
        "createTime": {"type": ["number", "null"]},
        "region": {"type": ["string", "null"]},
        "quoteId": {"type": "string"},
        "fromAsset": {"type": "string"},
        "toAsset": {"type": "string"},
        "fromAmount": {"type": ["string", "null"]},
        "toAmount": {"type": ["string", "null"]},
        "ratio": {"type": ["string", "null"]},
        "inverseRatio": {"type": ["string", "null"]},
        "validUntil": {"type": ["number", "null"]},
        "accepted": {"type": "boolean"},
        "orderId": {"type": ["string", "null"]},
        "orderStatus": {"type": ["string", "null"]},
        "error": {},
        "dryRun": {"type": "boolean"},
        "edge": {"type": ["number", "null"]},
        "mode": {"type": ["string", "null"]},
        "timestamp": {"type": ["string", "null"]},
    },
    "required": [
        "quoteId",
        "fromAsset",
        "toAsset",
        "fromAmount",
        "toAmount",
<<<<<<< HEAD
        "orderStatus",
        "accepted",
        "region",
        "mode",
        "createTime",
=======
        "ratio",
        "inverseRatio",
        "accepted",
        "dryRun",
        "mode",
>>>>>>> 846d9b7f
    ],
    "allOf": [
        {
            "if": {"properties": {"accepted": {"const": True}}},
            "then": {"required": ["orderId", "orderStatus"]},
        }
    ],
}


def test_schema_accept_with_order():
    record = {
        "createTime": 1,
        "region": "ASIA",
        "quoteId": "1",
        "fromAsset": "A",
        "toAsset": "B",
        "fromAmount": "1.0",
        "toAmount": "1.0",
        "ratio": "1.0",
        "inverseRatio": "1.0",
        "validUntil": 2,
        "accepted": True,
        "orderId": "10",
        "orderStatus": "SUCCESS",
        "error": None,
        "dryRun": False,
        "edge": 0.1,
        "mode": "live",
    }
    jsonschema.validate(record, schema)


def test_schema_reject_without_order():
    record = {
        "createTime": None,
        "region": "ASIA",
        "quoteId": "1",
        "fromAsset": "A",
        "toAsset": "B",
        "fromAmount": "1.0",
        "toAmount": "1.0",
        "ratio": "1.0",
        "inverseRatio": "1.0",
        "validUntil": None,
        "accepted": False,
        "orderId": None,
        "orderStatus": None,
        "error": {"code": -1},
        "dryRun": True,
        "edge": None,
        "mode": "paper",
    }
    jsonschema.validate(record, schema)<|MERGE_RESOLUTION|>--- conflicted
+++ resolved
@@ -28,19 +28,11 @@
         "toAsset",
         "fromAmount",
         "toAmount",
-<<<<<<< HEAD
-        "orderStatus",
-        "accepted",
-        "region",
-        "mode",
-        "createTime",
-=======
         "ratio",
         "inverseRatio",
         "accepted",
         "dryRun",
         "mode",
->>>>>>> 846d9b7f
     ],
     "allOf": [
         {
