import types
import os
import sys
import types

sys.path.insert(0, os.getcwd())

sys.modules.setdefault('config_dev3', types.SimpleNamespace(TELEGRAM_CHAT_ID='', TELEGRAM_TOKEN=''))
import convert_cycle
import convert_api


def setup_env(monkeypatch):
    monkeypatch.setenv('PAPER', '1')
    monkeypatch.setenv('ENABLE_LIVE', '0')


def test_accept_only_with_orderid(monkeypatch):
    setup_env(monkeypatch)
    quote = {
        'quoteId': 'q1',
        'ratio': 1.0,
        'inverseRatio': 1.0,
        'fromAmount': 1.0,
        'toAmount': 1.0,
        'score': 1.0,
    }
    monkeypatch.setattr(convert_cycle, 'reset_cycle', lambda: None)
    monkeypatch.setattr(convert_cycle, 'should_throttle', lambda *a, **k: False)
    monkeypatch.setattr(convert_cycle, 'filter_top_tokens', lambda tokens, score_threshold, top_n=2: list(tokens.items()))
    monkeypatch.setattr(convert_cycle, 'get_quote', lambda *a, **k: quote)

    records = []

    def fake_log(quote_data, accepted, order_id, error, create_time, dry_run, order_status=None, mode=None, edge=None, region=None):
        records.append({'accepted': accepted, 'orderId': order_id, 'dryRun': dry_run})

    monkeypatch.setattr(convert_cycle, 'log_conversion_result', fake_log)

    calls = {'accept': 0}

    def fake_accept(qid):
        calls['accept'] += 1
        return {'dryRun': True}

    monkeypatch.setattr(convert_cycle, 'accept_quote', fake_accept)
    res = convert_cycle.process_pair('USDT', ['BTC'], 1.0, 0.0)
    assert res is False
    assert records[0]['accepted'] is False
    assert records[0]['dryRun'] is True
    assert calls['accept'] == 0

    # live mode
    records.clear()
    monkeypatch.setattr(convert_cycle, 'accept_quote', lambda qid: {'orderId': '1', 'createTime': 2})
    monkeypatch.setattr(convert_cycle, 'get_order_status', lambda **k: {'orderStatus': 'SUCCESS'})
    res = convert_cycle.process_pair('USDT', ['BTC'], 1.0, 0.0)
    assert res is True
    assert records[0]['accepted'] is True
    assert records[0]['orderId'] == '1'
<<<<<<< HEAD
    assert calls['accept'] == 1


def test_not_accepted_without_success(monkeypatch):
    monkeypatch.setenv('PAPER', '0')
    monkeypatch.setenv('ENABLE_LIVE', '1')
=======


def test_not_accepted_without_success(monkeypatch):
    setup_env(monkeypatch)
>>>>>>> edb4a864
    quote = {
        'quoteId': 'q2',
        'ratio': 1.0,
        'inverseRatio': 1.0,
        'fromAmount': 1.0,
        'toAmount': 1.0,
        'score': 1.0,
    }
    monkeypatch.setattr(convert_cycle, 'reset_cycle', lambda: None)
    monkeypatch.setattr(convert_cycle, 'should_throttle', lambda *a, **k: False)
    monkeypatch.setattr(convert_cycle, 'filter_top_tokens', lambda tokens, score_threshold, top_n=2: list(tokens.items()))
    monkeypatch.setattr(convert_cycle, 'get_quote', lambda *a, **k: quote)

    records = []

<<<<<<< HEAD
    def fake_log(
        quote_data,
        accepted,
        order_id,
        error,
        create_time,
        dry_run,
        order_status=None,
        mode=None,
        edge=None,
        region=None,
        step_size=None,
        min_notional=None,
        px=None,
        est_notional=None,
        reason=None,
    ):
=======
    def fake_log(quote_data, accepted, order_id, error, create_time, dry_run, order_status=None, mode=None, edge=None, region=None):
>>>>>>> edb4a864
        records.append({'accepted': accepted, 'orderId': order_id})

    monkeypatch.setattr(convert_cycle, 'log_conversion_result', fake_log)
    monkeypatch.setattr(convert_cycle, 'accept_quote', lambda qid: {'orderId': '1', 'createTime': 2})
    monkeypatch.setattr(convert_cycle, 'get_order_status', lambda **k: {'orderStatus': 'FAIL'})
    res = convert_cycle.process_pair('USDT', ['BTC'], 1.0, 0.0)
    assert res is False
    assert records[0]['accepted'] is False


def test_skip_expired_quote(monkeypatch):
    setup_env(monkeypatch)
    monkeypatch.setattr(convert_cycle, 'reset_cycle', lambda: None)
    monkeypatch.setattr(convert_cycle, 'should_throttle', lambda *a, **k: False)
    monkeypatch.setattr(convert_cycle, 'filter_top_tokens', lambda tokens, score_threshold, top_n=2: list(tokens.items()))

    current = 1000
    monkeypatch.setattr(convert_api, '_current_timestamp', lambda: current)

    expired_quote = {
        'quoteId': 'q3',
        'ratio': 1.0,
        'inverseRatio': 1.0,
        'fromAmount': 1.0,
        'toAmount': 1.0,
        'score': 1.0,
        'validTimestamp': current - 1,
    }

    monkeypatch.setattr(convert_cycle, 'get_quote', lambda *a, **k: expired_quote)
    calls = {'accept': 0}

    def fake_accept(qid):
        calls['accept'] += 1
        return {'dryRun': True}

    monkeypatch.setattr(convert_cycle, 'accept_quote', fake_accept)
    monkeypatch.setattr(convert_cycle, 'log_conversion_result', lambda *a, **k: None)

    res = convert_cycle.process_pair('USDT', ['BTC'], 1.0, 0.0)
    assert res is False
    assert calls['accept'] == 0<|MERGE_RESOLUTION|>--- conflicted
+++ resolved
@@ -58,19 +58,10 @@
     assert res is True
     assert records[0]['accepted'] is True
     assert records[0]['orderId'] == '1'
-<<<<<<< HEAD
-    assert calls['accept'] == 1
-
-
-def test_not_accepted_without_success(monkeypatch):
-    monkeypatch.setenv('PAPER', '0')
-    monkeypatch.setenv('ENABLE_LIVE', '1')
-=======
 
 
 def test_not_accepted_without_success(monkeypatch):
     setup_env(monkeypatch)
->>>>>>> edb4a864
     quote = {
         'quoteId': 'q2',
         'ratio': 1.0,
@@ -86,27 +77,7 @@
 
     records = []
 
-<<<<<<< HEAD
-    def fake_log(
-        quote_data,
-        accepted,
-        order_id,
-        error,
-        create_time,
-        dry_run,
-        order_status=None,
-        mode=None,
-        edge=None,
-        region=None,
-        step_size=None,
-        min_notional=None,
-        px=None,
-        est_notional=None,
-        reason=None,
-    ):
-=======
     def fake_log(quote_data, accepted, order_id, error, create_time, dry_run, order_status=None, mode=None, edge=None, region=None):
->>>>>>> edb4a864
         records.append({'accepted': accepted, 'orderId': order_id})
 
     monkeypatch.setattr(convert_cycle, 'log_conversion_result', fake_log)
